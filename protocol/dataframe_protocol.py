--- conflicted
+++ resolved
@@ -360,7 +360,6 @@
     @property
     def metadata(self) -> Dict[str, Any]:
         """
-<<<<<<< HEAD
         The metadata for the data frame, as a dictionary with string keys. The
         contents of `metadata` may be anything, they are meant for a library
         to store information that it needs to, e.g., roundtrip losslessly or
@@ -368,9 +367,6 @@
         interchange protocol specification. For avoiding collisions with other
         entries, please add name the keys with the name of the library
         followed by a period and the desired name, e.g, ``pandas.indexcol``.
-=======
-        Store the metadata specific to the DataFrame.
->>>>>>> 9b9a35ee
         """
         pass
 
